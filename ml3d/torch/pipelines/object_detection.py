--- conflicted
+++ resolved
@@ -15,12 +15,9 @@
 from torch.utils.tensorboard import SummaryWriter
 from ..utils import latest_torch_ckpt
 from ...utils import make_dir, PIPELINE, LogRecord, get_runid, code2md
-<<<<<<< HEAD
 import numpy as np
 
 from ...metrics.mAP import mAP, convert_data_eval
-=======
->>>>>>> 9e6787d9
 
 logging.setLogRecordFactory(LogRecord)
 logging.basicConfig(
@@ -70,8 +67,8 @@
         with torch.no_grad():
             if not isinstance(data['point'], torch.Tensor):
                 inputs = torch.tensor([data['point']],
-                                    dtype=torch.float32,
-                                    device=self.device)
+                                      dtype=torch.float32,
+                                      device=self.device)
             else:
                 inputs = data['point'].unsqueeze(0)
             results = model(inputs)
@@ -143,10 +140,10 @@
 
         valid_dataset = dataset.get_split('validation')
         valid_loader = TorchDataloader(dataset=valid_dataset,
-                                      preprocess=model.preprocess,
-                                      transform=None,
-                                      use_cache=dataset.cfg.use_cache,
-                                      shuffle=False)
+                                       preprocess=model.preprocess,
+                                       transform=None,
+                                       use_cache=dataset.cfg.use_cache,
+                                       shuffle=False)
 
         log.info("Started validation")
 
@@ -168,7 +165,7 @@
                 boxes = model.inference_end(results, inputs)
                 pred.append(convert_data_eval(boxes[0], [40, 25]))
                 gt.append(convert_data_eval(valid_loader[i]['data']['bboxes']))
-        
+
         sum_loss = 0
         desc = "validation - "
         for l, v in self.valid_losses.items():
@@ -178,76 +175,50 @@
 
         log.info(desc)
 
-        ap = mAP(pred, gt, [0, 1, 2], [0, 1, 2], [0.5, 0.5, 0.7], similar_classes={0:4, 2:3})
+        ap = mAP(pred,
+                 gt, [0, 1, 2], [0, 1, 2], [0.5, 0.5, 0.7],
+                 similar_classes={
+                     0: 4,
+                     2: 3
+                 })
         log.info("mAP BEV:")
-        log.info("Pedestrian:   {} (easy) {} (medium) {} (hard)".format(*ap[0,:,0]))
-        log.info("Bicycle:      {} (easy) {} (medium) {} (hard)".format(*ap[1,:,0]))
-        log.info("Car:          {} (easy) {} (medium) {} (hard)".format(*ap[2,:,0]))
-        log.info("Overall:      {}".format(np.mean(ap[:,2])))
-        self.valid_losses["mAP BEV"] = np.mean(ap[:,2])
-
-        ap = mAP(pred, gt, [0, 1, 2], [0, 1, 2], [0.5, 0.5, 0.7], bev=False, similar_classes={0:4, 2:3})
+        log.info(
+            "Pedestrian:   {} (easy) {} (medium) {} (hard)".format(*ap[0, :,
+                                                                       0]))
+        log.info(
+            "Bicycle:      {} (easy) {} (medium) {} (hard)".format(*ap[1, :,
+                                                                       0]))
+        log.info(
+            "Car:          {} (easy) {} (medium) {} (hard)".format(*ap[2, :,
+                                                                       0]))
+        log.info("Overall:      {}".format(np.mean(ap[:, 2])))
+        self.valid_losses["mAP BEV"] = np.mean(ap[:, 2])
+
+        ap = mAP(pred,
+                 gt, [0, 1, 2], [0, 1, 2], [0.5, 0.5, 0.7],
+                 bev=False,
+                 similar_classes={
+                     0: 4,
+                     2: 3
+                 })
         log.info("")
         log.info("mAP 3D:")
-        log.info("Pedestrian:   {} (easy) {} (medium) {} (hard)".format(*ap[0,:,0]))
-        log.info("Bicycle:      {} (easy) {} (medium) {} (hard)".format(*ap[1,:,0]))
-        log.info("Car:          {} (easy) {} (medium) {} (hard)".format(*ap[2,:,0]))
-        log.info("Overall:      {}".format(np.mean(ap[:,2])))
-        self.valid_losses["mAP 3D"] = np.mean(ap[:,2])
-
-
-    def run_valid(self):
-        model = self.model
-        dataset = self.dataset
-        device = self.device
-        cfg = self.cfg
-
-        model.eval()
-
-        timestamp = datetime.now().strftime('%Y-%m-%d_%H:%M:%S')
-
-        log.info("DEVICE : {}".format(device))
-        log_file_path = join(cfg.logs_dir, 'log_valid_' + timestamp + '.txt')
-        log.info("Logging in file : {}".format(log_file_path))
-        log.addHandler(logging.FileHandler(log_file_path))
-
-        valid_dataset = dataset.get_split('validation')
-        valid_split = TorchDataloader(dataset=valid_dataset,
-                                      preprocess=model.preprocess,
-                                      transform=model.transform,
-                                      use_cache=dataset.cfg.use_cache)
-        valid_loader = DataLoader(valid_split, batch_size=cfg.batch_size)
-
-        log.info("Started validation")
-
-        self.valid_losses = {}
-        self.valid_mAP = {}
-
-        with torch.no_grad():
-            for inputs in tqdm(valid_loader, desc='validation'):
-                results = model(inputs['data']['point'].to(self.device))
-                loss = model.loss(results, inputs['data'])
-                for l, v in loss.items():
-                    if not l in self.valid_losses:
-                        self.valid_losses[l] = []
-                    self.valid_losses[l].append(v.cpu().item())
-
-        sum_loss = 0
-        desc = "validation - "
-        for l, v in self.valid_losses.items():
-            desc += " %s: %.03f" % (l, np.mean(v))
-            sum_loss += np.mean(v)
-        desc += " > loss: %.03f" % sum_loss
-
-        log.info(desc)
+        log.info(
+            "Pedestrian:   {} (easy) {} (medium) {} (hard)".format(*ap[0, :,
+                                                                       0]))
+        log.info(
+            "Bicycle:      {} (easy) {} (medium) {} (hard)".format(*ap[1, :,
+                                                                       0]))
+        log.info(
+            "Car:          {} (easy) {} (medium) {} (hard)".format(*ap[2, :,
+                                                                       0]))
+        log.info("Overall:      {}".format(np.mean(ap[:, 2])))
+        self.valid_losses["mAP 3D"] = np.mean(ap[:, 2])
 
     def run_train(self):
-<<<<<<< HEAD
         """
         Run training with train data split.
         """
-=======
->>>>>>> 9e6787d9
         model = self.model
         device = self.device
         model.device = device
@@ -264,20 +235,12 @@
         log.addHandler(logging.FileHandler(log_file_path))
 
         train_dataset = dataset.get_split('training')
-<<<<<<< HEAD
         train_loader = TorchDataloader(dataset=train_dataset,
-=======
-        train_split = TorchDataloader(dataset=train_dataset,
->>>>>>> 9e6787d9
-                                      preprocess=model.preprocess,
-                                      transform=model.transform,
-                                      use_cache=dataset.cfg.use_cache,
-                                      steps_per_epoch=dataset.cfg.get(
-                                          'steps_per_epoch_train', None))
-<<<<<<< HEAD
-=======
-        train_loader = DataLoader(train_split, batch_size=cfg.batch_size)
->>>>>>> 9e6787d9
+                                       preprocess=model.preprocess,
+                                       transform=model.transform,
+                                       use_cache=dataset.cfg.use_cache,
+                                       steps_per_epoch=dataset.cfg.get(
+                                           'steps_per_epoch_train', None))
 
         self.optimizer, self.scheduler = model.get_optimizer(cfg.optimizer)
 
@@ -302,19 +265,12 @@
             model.train()
 
             self.losses = {}
-<<<<<<< HEAD
-            process_bar = tqdm(range(len(train_loader)), desc='training')        
+            process_bar = tqdm(range(len(train_loader)), desc='training')
             for i in process_bar:
                 inputs = train_loader[i]['data']
 
                 results = model(inputs['point'])
                 loss = model.loss(results, inputs)
-=======
-            process_bar = tqdm(train_loader, desc='training')
-            for inputs in process_bar:
-                results = model(inputs['data']['point'].to(self.device))
-                loss = model.loss(results, inputs['data'])
->>>>>>> 9e6787d9
                 loss_sum = sum(loss.values())
 
                 self.optimizer.zero_grad()
