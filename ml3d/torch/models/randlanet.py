--- conflicted
+++ resolved
@@ -290,14 +290,7 @@
 
     def preprocess(self, data, attr):
         cfg = self.cfg
-<<<<<<< HEAD
-        # print(attr)
-=======
-
-        if 'feat' not in data.keys():
-            data['feat'] = None
-
->>>>>>> 846f6f01
+
         points = np.array(data['point'][:, 0:3], dtype=np.float32)
         labels = np.array(data['label'], dtype=np.int32)
 
