--- conflicted
+++ resolved
@@ -132,13 +132,8 @@
 
     def loss(self, results, inputs):
         scores, bboxes, dirs = results
-<<<<<<< HEAD
         gt_labels = inputs['labels']
         gt_bboxes = inputs['bboxes']
-=======
-        gt_labels = [inputs['labels'][0]]
-        gt_bboxes = [inputs['bboxes'][0]]
->>>>>>> 9415be93
 
         # generate and filter bboxes
         target_bboxes, target_idx, pos_idx, neg_idx = self.bbox_head.assign_bboxes(
@@ -232,13 +227,8 @@
 
         return {
             'point': points,
-<<<<<<< HEAD
             'labels': [labels],
             'bboxes': [bboxes], 
-=======
-            'labels': labels,
-            'bboxes': bboxes,
->>>>>>> 9415be93
             'calib': data['calib']
         }
 
@@ -784,7 +774,6 @@
         self.conv_dir_cls = nn.Conv2d(self.feat_channels, self.num_anchors * 2,
                                       1)
 
-
     def forward(self, x):
         """Forward function on a feature map.
 
@@ -801,10 +790,7 @@
         dir_cls_preds = self.conv_dir_cls(x)
         return cls_score, bbox_pred, dir_cls_preds
 
-<<<<<<< HEAD
-
-=======
->>>>>>> 9415be93
+
     def assign_bboxes(self, pred_bboxes, target_bboxes):
         """Assigns target bboxes to given anchors.
 
@@ -911,7 +897,6 @@
 
     def get_bboxes_single(self, cls_scores, bbox_preds, dir_preds):
         """Get bboxes of anchor head.
-<<<<<<< HEAD
 
         Args:
             cls_scores (list[torch.Tensor]): Class scores.
@@ -919,15 +904,6 @@
             dir_cls_preds (list[torch.Tensor]): Direction
                 class predictions.
 
-=======
-
-        Args:
-            cls_scores (list[torch.Tensor]): Class scores.
-            bbox_preds (list[torch.Tensor]): Bbox predictions.
-            dir_cls_preds (list[torch.Tensor]): Direction
-                class predictions.
-
->>>>>>> 9415be93
         Returns:
             tuple[torch.Tensor]: Prediction results of batches 
                 (bboxes, scores, labels).
