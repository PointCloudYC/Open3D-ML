import tensorflow as tf
import numpy as np
import random

from tqdm import tqdm

from open3d.ml.tf.ops import voxelize
from ...vis.boundingbox import BEVBox3D

from .base_model_objdet import BaseModel
from ...utils import MODEL

from ..utils.objdet_helper import Anchor3DRangeGenerator, BBoxCoder, multiclass_nms, limit_period, get_paddings_indicator, bbox_overlaps, box3d_to_bev2d
from ..modules.losses.focal_loss import FocalLoss
from ..modules.losses.smooth_L1 import SmoothL1Loss
from ..modules.losses.cross_entropy import CrossEntropyLoss


class PointPillars(BaseModel):
    """Object detection model. 
    Based on the PointPillars architecture 
    https://github.com/nutonomy/second.pytorch.

    Args:
        name (string): Name of model.
            Default to "PointPillars".
        voxel_size: voxel edge lengths with format [x, y, z].
        point_cloud_range: The valid range of point coordinates as
            [x_min, y_min, z_min, x_max, y_max, z_max].
        voxelize: Config of PointPillarsVoxelization module.
        voxelize_encoder: Config of PillarFeatureNet module.
        scatter: Config of PointPillarsScatter module.
        backbone: Config of backbone module (SECOND).
        neck: Config of neck module (SECONDFPN).
        head: Config of anchor head module.
    """

    def __init__(self,
                 name="PointPillars",
                 voxel_size=[0.16, 0.16, 4],
                 point_cloud_range=[0, -40.0, -3, 70.0, 40.0, 1],
                 voxelize={},
                 voxel_encoder={},
                 scatter={},
                 backbone={},
                 neck={},
                 head={},
                 loss={},
                 **kwargs):

        super().__init__(name=name, **kwargs)
        self.point_cloud_range = point_cloud_range

        self.voxel_layer = PointPillarsVoxelization(
            point_cloud_range=point_cloud_range,
            voxel_size=voxel_size,
            **voxelize)
        self.voxel_encoder = PillarFeatureNet(
            point_cloud_range=point_cloud_range,
            voxel_size=voxel_size,
            **voxel_encoder)
        self.middle_encoder = PointPillarsScatter(**scatter)

        self.backbone = SECOND(**backbone)
        self.neck = SECONDFPN(**neck)
        self.bbox_head = Anchor3DHead(**head)

        self.loss_cls = FocalLoss(**loss.get("focal_loss", {}))
        self.loss_bbox = SmoothL1Loss(**loss.get("smooth_l1", {}))
        self.loss_dir = CrossEntropyLoss(**loss.get("cross_entropy", {}))

    def extract_feats(self, points, training=False):
        """Extract features from points."""
        voxels, num_points, coors = self.voxelize(points)
        voxel_features = self.voxel_encoder(voxels,
                                            num_points,
                                            coors,
                                            training=training)

        batch_size = int(coors[-1, 0].numpy()) + 1

        x = self.middle_encoder(voxel_features,
                                coors,
                                batch_size,
                                training=training)
        x = self.backbone(x, training=training)
        x = self.neck(x, training=training)

        return x

    def voxelize(self, points):
        """Apply hard voxelization to points."""
        voxels, coors, num_points = [], [], []
        for res in points:
            res_voxels, res_coors, res_num_points = self.voxel_layer(res)
            voxels.append(res_voxels)
            coors.append(res_coors)
            num_points.append(res_num_points)

        voxels = tf.concat(voxels, axis=0)
        num_points = tf.concat(num_points, axis=0)

        coors_batch = []
        for i, coor in enumerate(coors):
            paddings = [[0, 0] for i in range(len(coor.shape))]
            paddings[-1] = [1, 0]
            coor_pad = tf.pad(coor,
                              paddings,
                              mode='CONSTANT',
                              constant_values=i)
            coors_batch.append(coor_pad)

        coors_batch = tf.concat(coors_batch, axis=0)

        return voxels, num_points, coors_batch

    def call(self, inputs, training=True):
        x = self.extract_feats(inputs, training=training)
        outs = self.bbox_head(x, training=training)

        return outs

    def get_optimizer(self, cfg):
        beta1, beta2 = cfg.get('betas', [0.9, 0.99])
        return tf.optimizers.Adam(learning_rate=cfg['lr'],
                                  beta_1=beta1,
                                  beta_2=beta2)
<<<<<<< HEAD

=======
        #used by torch, but doesn't perform well with TF:
>>>>>>> caea2adc
        #import tensorflow_addons as tfa
        #beta1, beta2 = cfg.get('betas', [0.9, 0.99])
        #return tfa.optimizers.AdamW(weight_decay=cfg['weight_decay'],
        #                            learning_rate=cfg['lr'],
        #                            beta_1=beta1,
        #                            beta_2=beta2)

    def loss(self, results, inputs):
        scores, bboxes, dirs = results
        gt_labels = inputs['labels']
        gt_bboxes = inputs['bboxes']

        # generate and filter bboxes
        target_bboxes, target_idx, pos_idx, neg_idx = self.bbox_head.assign_bboxes(
            bboxes, gt_bboxes)

        avg_factor = pos_idx.shape[0]

        # classification loss
        scores = tf.reshape(tf.transpose(scores, (0, 2, 3, 1)),
                            (-1, self.bbox_head.num_classes))
        target_labels = tf.fill((scores.shape[0],),
                                tf.constant(self.bbox_head.num_classes,
                                            dtype=gt_labels[0].dtype))
        gt_label = tf.gather(tf.concat(gt_labels, axis=0), target_idx)
        target_labels = tf.tensor_scatter_nd_update(
            target_labels, tf.expand_dims(pos_idx, axis=-1), gt_label)

        loss_cls = self.loss_cls(
            tf.gather(scores, tf.concat([pos_idx, neg_idx], axis=0)),
            tf.gather(target_labels, tf.concat([pos_idx, neg_idx], axis=0)),
            avg_factor=avg_factor)

        # remove invalid labels
        valid_lbl_idx = tf.where((gt_label >= 0) &
                                 (gt_label < self.bbox_head.num_classes))[:, 0]
        pos_idx = tf.gather(pos_idx, valid_lbl_idx)
        target_idx = tf.gather(target_idx, valid_lbl_idx)
        target_bboxes = tf.gather(target_bboxes, valid_lbl_idx)

        bboxes = tf.reshape(tf.transpose(bboxes, (0, 2, 3, 1)),
                            (-1, self.bbox_head.box_code_size))
        bboxes = tf.gather(bboxes, pos_idx)
        dirs = tf.reshape(tf.transpose(dirs, (0, 2, 3, 1)), (-1, 2))
        dirs = tf.gather(dirs, pos_idx)

        if len(pos_idx) > 0:
            # direction classification loss
            # to discrete bins
            target_dirs = tf.gather(tf.concat(gt_bboxes, axis=0),
                                    target_idx)[:, -1]
            target_dirs = limit_period(target_dirs, 0, 2 * np.pi)
            target_dirs = tf.cast(target_dirs / np.pi, tf.int32)

            loss_dir = self.loss_dir(dirs, target_dirs, avg_factor=avg_factor)

            # bbox loss
            # sinus difference transformation
            r0 = tf.sin(bboxes[:, -1:]) * tf.cos(target_bboxes[:, -1:])
            r1 = tf.cos(bboxes[:, -1:]) * tf.sin(target_bboxes[:, -1:])

            bboxes = tf.concat([bboxes[:, :-1], r0], axis=-1)
            target_bboxes = tf.concat([target_bboxes[:, :-1], r1], axis=-1)

            loss_bbox = self.loss_bbox(bboxes,
                                       target_bboxes,
                                       avg_factor=avg_factor)
        else:
            loss_bbox = tf.reduce_sum(bboxes)
            loss_dir = tf.reduce_sum(dirs)

        return {
            'loss_cls': loss_cls,
            'loss_bbox': loss_bbox,
            'loss_dir': loss_dir
        }

    def preprocess(self, data, attr):
        points = np.array(data['point'][:, 0:4], dtype=np.float32)

        min_val = np.array(self.point_cloud_range[:3])
        max_val = np.array(self.point_cloud_range[3:])

        points = points[np.where(
            np.all(np.logical_and(points[:, :3] >= min_val,
                                  points[:, :3] < max_val),
                   axis=-1))]

        return {
            'point': points,
            'bboxes': data['bounding_boxes'],
            'calib': data['calib']
        }

    def transform(self, data, attr):
        points = tf.constant([data['point']], dtype=tf.float32)
        labels = tf.constant([bb.label_class for bb in data['bboxes']],
                             dtype=tf.int32)
        bboxes = tf.constant([bb.to_xyzwhlr() for bb in data['bboxes']],
                             dtype=tf.float32)

        return {
            'point': points,
            'bboxes': [bboxes],
            'labels': [labels],
            'calib': data['calib']
        }

    def get_batch_gen(self, dataset, steps_per_epoch=None, batch_size=1):
        return None

    def inference_end(self, results, inputs):
        bboxes_b, scores_b, labels_b = self.bbox_head.get_bboxes(*results)

        inference_result = []

        calib = inputs['calib']
        world_cam = np.transpose(calib['R0_rect'] @ calib['Tr_velo2cam'])
        cam_img = np.transpose(calib['P2'])

        for _bboxes, _scores, _labels in zip(bboxes_b, scores_b, labels_b):
            bboxes = _bboxes.cpu().numpy()
            scores = _scores.cpu().numpy()
            labels = _labels.cpu().numpy()
            inference_result.append([])

            for bbox, score, label in zip(bboxes, scores, labels):
                dim = bbox[[3, 5, 4]]
                pos = bbox[:3] + [0, 0, dim[1] / 2]
                yaw = bbox[-1]
                inference_result[-1].append(
                    BEVBox3D(pos, dim, yaw, label, score, world_cam, cam_img))

        return inference_result


MODEL._register_module(PointPillars, 'tf')


class PointPillarsVoxelization(tf.keras.layers.Layer):

    def __init__(self,
                 voxel_size,
                 point_cloud_range,
                 max_num_points=32,
                 max_voxels=[16000, 40000]):
        """Voxelization layer for the PointPillars model.

        Args:
            voxel_size: voxel edge lengths with format [x, y, z].
            point_cloud_range: The valid range of point coordinates as
                [x_min, y_min, z_min, x_max, y_max, z_max].
            max_num_points: The maximum number of points per voxel.
            max_voxels: The maximum number of voxels. May be a tuple with
                values for training and testing.
        """
        super().__init__()
        self.voxel_size = tf.constant(voxel_size, dtype=tf.float32)
        self.point_cloud_range = point_cloud_range
        self.points_range_min = tf.constant(point_cloud_range[:3],
                                            dtype=tf.float32)
        self.points_range_max = tf.constant(point_cloud_range[3:],
                                            dtype=tf.float32)

        self.max_num_points = max_num_points
        if isinstance(max_voxels, tuple) or isinstance(max_voxels, list):
            self.max_voxels = max_voxels
        else:
            self.max_voxels = (max_voxels, max_voxels)

    def call(self, points_feats, training=False):
        """Forward function

        Args:
            points_feats: Tensor with point coordinates and features. The shape
                is [N, 3+C] with N as the number of points and C as the number 
                of feature channels.
        Returns:
            (out_voxels, out_coords, out_num_points).
            - out_voxels is a dense list of point coordinates and features for 
              each voxel. The shape is [num_voxels, max_num_points, 3+C].
            - out_coords is tensor with the integer voxel coords and shape
              [num_voxels,3]. Note that the order of dims is [z,y,x].
            - out_num_points is a 1D tensor with the number of points for each
              voxel.
        """
        if training:
            max_voxels = self.max_voxels[0]
        else:
            max_voxels = self.max_voxels[1]

        points = points_feats[:, :3]

        ans = voxelize(points, self.voxel_size, self.points_range_min,
                       self.points_range_max, self.max_num_points, max_voxels)

        # prepend row with zeros which maps to index 0 which maps to void points.
        feats = tf.concat([tf.zeros_like(points_feats[0:1, :]), points_feats],
                          axis=0)

        # create raggeed tensor from indices and row splits.
        voxel_point_indices_ragged = tf.RaggedTensor.from_row_splits(
            values=ans.voxel_point_indices,
            row_splits=ans.voxel_point_row_splits)

        # create dense matrix of indices. index 0 maps to the zero vector.
        voxels_point_indices_dense = voxel_point_indices_ragged.to_tensor(
            default_value=-1,
            shape=(voxel_point_indices_ragged.shape[0],
                   self.max_num_points)) + 1

        out_voxels = tf.gather(feats, voxels_point_indices_dense)

        out_coords = tf.concat([
            tf.expand_dims(ans.voxel_coords[:, 2], 1),
            tf.expand_dims(ans.voxel_coords[:, 1], 1),
            tf.expand_dims(ans.voxel_coords[:, 0], 1),
        ],
                               axis=1)

        out_num_points = ans.voxel_point_row_splits[
            1:] - ans.voxel_point_row_splits[:-1]

        return out_voxels, out_coords, out_num_points


class PFNLayer(tf.keras.layers.Layer):
    """Pillar Feature Net Layer.

    The Pillar Feature Net is composed of a series of these layers, but the
    PointPillars paper results only used a single PFNLayer.

    Args:
        in_channels (int): Number of input channels.
        out_channels (int): Number of output channels.
        last_layer (bool): If last_layer, there is no concatenation of
            features.
        mode (str): Pooling model to gather features inside voxels.
            Default to 'max'.
    """

    def __init__(self, in_channels, out_channels, last_layer=False, mode='max'):

        super().__init__()
        self.fp16_enabled = False
        self._name = 'PFNLayer'
        self.last_vfe = last_layer
        if not self.last_vfe:
            out_channels = out_channels // 2
        self.units = out_channels

        self.norm = tf.keras.layers.BatchNormalization(
            epsilon=1e-3, momentum=0.99, axis=1)  # Pass self.training
        self.linear = tf.keras.layers.Dense(self.units, use_bias=False)

        self.relu = tf.keras.layers.ReLU()

        assert mode in ['max', 'avg']
        self.mode = mode

    #@auto_fp16(apply_to=('inputs'), out_fp32=True)
    def call(self,
             inputs,
             num_voxels=None,
             aligned_distance=None,
             training=False):
        """Forward function.

        Args:
            inputs (tf.Tensor): Pillar/Voxel inputs with shape (N, M, C).
                N is the number of voxels, M is the number of points in
                voxels, C is the number of channels of point features.
            num_voxels (tf.Tensor, optional): Number of points in each
                voxel. Defaults to None.
            aligned_distance (tf.Tensor, optional): The distance of
                each points to the voxel center. Defaults to None.

        Returns:
            tf.Tensor: Features of Pillars.
        """
        x = self.linear(inputs)
        x = self.norm(tf.transpose(x, perm=[0, 2, 1]), training=training)
        x = tf.transpose(x, perm=[0, 2, 1])
        x = self.relu(x)

        if self.mode == 'max':
            if aligned_distance is not None:
                x = tf.matmul(x, tf.expand_dims(aligned_distance, -1))
            x_max = tf.reduce_max(x, axis=1, keepdims=True)
        elif self.mode == 'avg':
            if aligned_distance is not None:
                x = tf.matmul(x, tf.expand_dims(aligned_distance, -1))
            x_max = tf.reduce_sum(x, axis=1, keepdims=True) / tf.reshape(
                tf.cast(num_voxels, inputs.dtype), (-1, 1, 1))

        if self.last_vfe:
            return x_max
        else:
            x_repeat = tf.repeat(x_max, inputs.shape[1], axis=1)
            x_concatenated = tf.concat([x, x_repeat], axis=2)
            return x_concatenated


class PillarFeatureNet(tf.keras.layers.Layer):
    """Pillar Feature Net.

    The network prepares the pillar features and performs forward pass
    through PFNLayers.

    Args:
        in_channels (int, optional): Number of input features,
            either x, y, z or x, y, z, r. Defaults to 4.
        feat_channels (tuple, optional): Number of features in each of the
            N PFNLayers. Defaults to (64, ).
        voxel_size (tuple[float], optional): Size of voxels, only utilize x
            and y size. Defaults to (0.2, 0.2, 4).
        point_cloud_range (tuple[float], optional): Point cloud range, only
            utilizes x and y min. Defaults to (0, -40, -3, 70.4, 40, 1).
    """

    def __init__(self,
                 in_channels=4,
                 feat_channels=(64,),
                 voxel_size=(0.16, 0.16, 4),
                 point_cloud_range=(0, -39.68, -3, 69.12, 39.68, 1)):

        super(PillarFeatureNet, self).__init__()
        assert len(feat_channels) > 0

        # with cluster center (+3) + with voxel center (+2)
        in_channels += 5

        # Create PillarFeatureNet layers
        self.in_channels = in_channels
        feat_channels = [in_channels] + list(feat_channels)
        pfn_layers = []
        for i in range(len(feat_channels) - 1):
            in_filters = feat_channels[i]
            out_filters = feat_channels[i + 1]
            if i < len(feat_channels) - 2:
                last_layer = False
            else:
                last_layer = True
            pfn_layers.append(
                PFNLayer(in_filters,
                         out_filters,
                         last_layer=last_layer,
                         mode='max'))
        self.pfn_layers = pfn_layers

        self.fp16_enabled = False

        # Need pillar (voxel) size and x/y offset in order to calculate offset
        self.vx = voxel_size[0]
        self.vy = voxel_size[1]
        self.x_offset = self.vx / 2 + point_cloud_range[0]
        self.y_offset = self.vy / 2 + point_cloud_range[1]
        self.point_cloud_range = point_cloud_range

    #@force_fp32(out_fp16=True)
    def call(self, features, num_points, coors, training=False):
        """Forward function.

        Args:
            features (tf.Tensor): Point features or raw points in shape
                (N, M, C).
            num_points (tf.Tensor): Number of points in each pillar.
            coors (tf.Tensor): Coordinates of each voxel.

        Returns:
            tf.Tensor: Features of pillars.
        """
        features_ls = [features]
        # Find distance of x, y, and z from cluster center
        points_mean = tf.reduce_sum(
            features[:, :, :3], axis=1, keepdims=True) / tf.reshape(
                tf.cast(num_points, features.dtype), (-1, 1, 1))
        f_cluster = features[:, :, :3] - points_mean
        features_ls.append(f_cluster)

        # Find distance of x, y, and z from pillar center
        dtype = features.dtype

        f_center_0 = features[:, :, 0] - (
            tf.expand_dims(tf.cast(coors[:, 3], dtype), 1) * self.vx +
            self.x_offset)
        f_center_1 = features[:, :, 1] - (
            tf.expand_dims(tf.cast(coors[:, 2], dtype), 1) * self.vy +
            self.y_offset)

        f_center = tf.stack((f_center_0, f_center_1), axis=2)

        features_ls.append(f_center)

        # Combine together feature decorations
        features = tf.concat(features_ls, axis=-1)

        # The feature decorations were calculated without regard to whether
        # pillar was empty. Need to ensure that
        # empty pillars remain set to zeros.
        voxel_count = features.shape[1]
        mask = get_paddings_indicator(num_points, voxel_count, axis=0)
        mask = tf.cast(tf.expand_dims(mask, -1), dtype)

        features *= mask

        for pfn in self.pfn_layers:
            features = pfn(features, num_points, training=training)

        return tf.squeeze(features)


class PointPillarsScatter(tf.keras.layers.Layer):
    """Point Pillar's Scatter.

    Converts learned features from dense tensor to sparse pseudo image.

    Args:
        in_channels (int): Channels of input features.
        output_shape (list[int]): Required output shape of features.
    """

    def __init__(self, in_channels=64, output_shape=[496, 432]):
        super().__init__()
        self.out_shape = output_shape
        self.ny = output_shape[0]
        self.nx = output_shape[1]
        self.in_channels = in_channels
        self.fp16_enabled = False

    #@auto_fp16(apply_to=('voxel_features', ))
    def call(self, voxel_features, coors, batch_size=None, training=False):
        """Forward function to scatter features."""
        if batch_size is not None:
            return self.forward_batch(voxel_features, coors, batch_size,
                                      training)
        else:
            return self.forward_single(voxel_features, coors, training)

    def forward_single(self, voxel_features, coors, training=False):
        """Scatter features of single sample.

        Args:
            voxel_features (tf.Tensor): Voxel features in shape (N, M, C).
            coors (tf.Tensor): Coordinates of each voxel.
                The first column indicates the sample ID.
        """
        # Create the canvas for this sample
        canvas_shape = (self.in_channels, self.nx * self.ny)

        indices = coors[:, 1] * self.nx + coors[:, 2]
        indices = tf.cast(indices, tf.int64)
        voxels = tf.transpose(voxel_features)

        # Now scatter the blob back to the canvas.
        indices_grid = tf.stack(tf.meshgrid(tf.cast(tf.range(self.in_channels),
                                                    indices.dtype),
                                            indices,
                                            indexing='ij'),
                                axis=-1)
        canvas = tf.scatter_nd(indices_grid, voxels, canvas_shape)
        # canvas[:, indices] = voxels

        # Undo the column stacking to final 4-dim tensor
        canvas = tf.reshape(canvas, (1, self.in_channels, self.ny, self.nx))

        return [canvas]

    def forward_batch(self, voxel_features, coors, batch_size, training=False):
        """Scatter features of single sample.

        Args:
            voxel_features (tf.Tensor): Voxel features in shape (N, M, C).
            coors (tf.Tensor): Coordinates of each voxel in shape (N, 4).
                The first column indicates the sample ID.
            batch_size (int): Number of samples in the current batch.
        """
        # batch_canvas will be the final output.
        batch_canvas = []
        for batch_itt in range(batch_size):
            # Create the canvas for this sample
            canvas_shape = (self.in_channels, self.nx * self.ny)

            # Only include non-empty pillars
            batch_mask = coors[:, 0] == batch_itt
            this_coors = tf.boolean_mask(coors, batch_mask)

            indices = this_coors[:, 2] * self.nx + this_coors[:, 3]
            indices = tf.cast(indices, tf.int64)

            voxels = tf.boolean_mask(voxel_features, batch_mask)
            voxels = tf.transpose(voxels)

            # Now scatter the blob back to the canvas.
            indices_grid = tf.stack(tf.meshgrid(tf.cast(
                tf.range(self.in_channels), indices.dtype),
                                                indices,
                                                indexing='ij'),
                                    axis=-1)
            canvas = tf.scatter_nd(indices_grid, voxels, canvas_shape)
            # canvas[:, indices] = voxels

            # Append to a list for later stacking.
            batch_canvas.append(canvas)

        # Stack to 3-dim tensor (batch-size, in_channels, nrows*ncols)
        batch_canvas = tf.stack(batch_canvas, axis=0)

        # Undo the column stacking to final 4-dim tensor
        batch_canvas = tf.reshape(
            batch_canvas, (batch_size, self.in_channels, self.ny, self.nx))

        return batch_canvas


class SECOND(tf.keras.layers.Layer):
    """Backbone network for SECOND/PointPillars/PartA2/MVXNet.

    Args:
        in_channels (int): Input channels.
        out_channels (list[int]): Output channels for multi-scale feature maps.
        layer_nums (list[int]): Number of layers in each stage.
        layer_strides (list[int]): Strides of each stage.
    """

    def __init__(self,
                 in_channels=64,
                 out_channels=[64, 128, 256],
                 layer_nums=[3, 5, 5],
                 layer_strides=[2, 2, 2]):
        super(SECOND, self).__init__()
        assert len(layer_strides) == len(layer_nums)
        assert len(out_channels) == len(layer_nums)

        in_filters = [in_channels, *out_channels[:-1]]
        # note that when stride > 1, conv2d with same padding isn't
        # equal to pad-conv2d. we should use pad-conv2d.
        blocks = []
        for i, layer_num in enumerate(layer_nums):
            block = tf.keras.Sequential()
            block.add(
                tf.keras.layers.ZeroPadding2D(padding=1,
                                              data_format='channels_first'))
            block.add(tf.keras.layers.Permute((2, 3, 1)))
            block.add(
                tf.keras.layers.Conv2D(filters=out_channels[i],
                                       kernel_size=3,
                                       data_format='channels_last',
                                       use_bias=False,
                                       strides=layer_strides[i]))
            block.add(tf.keras.layers.Permute((3, 1, 2)))
            block.add(
                tf.keras.layers.BatchNormalization(axis=1,
                                                   epsilon=1e-3,
                                                   momentum=0.99))
            block.add(tf.keras.layers.ReLU())

            for j in range(layer_num):
                block.add(
                    tf.keras.layers.ZeroPadding2D(padding=1,
                                                  data_format='channels_first'))
                block.add(tf.keras.layers.Permute((2, 3, 1)))
                block.add(
                    tf.keras.layers.Conv2D(filters=out_channels[i],
                                           kernel_size=3,
                                           data_format='channels_last',
                                           use_bias=False))
                block.add(tf.keras.layers.Permute((3, 1, 2)))
                block.add(
                    tf.keras.layers.BatchNormalization(axis=1,
                                                       epsilon=1e-3,
                                                       momentum=0.99))
                block.add(tf.keras.layers.ReLU())

            blocks.append(block)

        self.blocks = blocks

    def call(self, x, training=False):
        """Forward function.

        Args:
            x (tf.Tensor): Input with shape (N, C, H, W).

        Returns:
            tuple[tf.Tensor]: Multi-scale features.
        """
        outs = []
        for i in range(len(self.blocks)):
            x = self.blocks[i](x, training=training)
            outs.append(x)
        return tuple(outs)


class SECONDFPN(tf.keras.layers.Layer):
    """FPN used in SECOND/PointPillars/PartA2/MVXNet.

    Args:
        in_channels (list[int]): Input channels of multi-scale feature maps.
        out_channels (list[int]): Output channels of feature maps.
        upsample_strides (list[int]): Strides used to upsample the
            feature maps.
        use_conv_for_no_stride (bool): Whether to use conv when stride is 1.
    """

    def __init__(self,
                 in_channels=[64, 128, 256],
                 out_channels=[128, 128, 128],
                 upsample_strides=[1, 2, 4],
                 use_conv_for_no_stride=False):
        # if for GroupNorm,
        # cfg is dict(type='GN', num_groups=num_groups, epsilon=1e-3, affine=True)
        super(SECONDFPN, self).__init__()
        assert len(out_channels) == len(upsample_strides) == len(in_channels)
        self.in_channels = in_channels
        self.out_channels = out_channels
        self.fp16_enabled = False

        deblocks = []
        for i, out_channel in enumerate(out_channels):
            stride = upsample_strides[i]
            if stride > 1 or (stride == 1 and not use_conv_for_no_stride):
                upsample_layer = tf.keras.layers.Conv2DTranspose(
                    filters=out_channel,
                    kernel_size=upsample_strides[i],
                    strides=upsample_strides[i],
                    use_bias=False,
                    data_format='channels_first',
                )
            else:
                stride = np.round(1 / stride).astype(np.int64)
                upsample_layer = tf.keras.layers.Conv2D(  # TODO : convert to channels last.
                    filters=out_channels[i],
                    kernel_size=stride,
                    data_format='channels_first',
                    use_bias=False,
                    strides=stride)

            deblock = tf.keras.Sequential()
            deblock.add(upsample_layer)
            deblock.add(
                tf.keras.layers.BatchNormalization(axis=1,
                                                   epsilon=1e-3,
                                                   momentum=0.99))
            deblock.add(tf.keras.layers.ReLU())

            deblocks.append(deblock)

        self.deblocks = deblocks

    #@auto_fp16()
    def call(self, x, training=False):
        """Forward function.

        Args:
            x (tf.Tensor): 4D Tensor in (N, C, H, W) shape.

        Returns:
            tf.Tensor: Feature maps.
        """
        assert len(x) == len(self.in_channels)

        ups = [
            deblock(x[i], training=training)
            for i, deblock in enumerate(self.deblocks)
        ]

        if len(ups) > 1:
            out = tf.concat(ups, axis=1)
        else:
            out = ups[0]

        return out


class Anchor3DHead(tf.keras.layers.Layer):

    def __init__(self,
                 num_classes=1,
                 in_channels=384,
                 feat_channels=384,
                 nms_pre=100,
                 score_thr=0.1,
                 ranges=[[0, -40.0, -3, 70.0, 40.0, 1]],
                 sizes=[[0.6, 1.0, 1.5]],
                 rotations=[0, 1.57],
                 iou_thr=[[0.35, 0.5]]):

        super().__init__()
        self.in_channels = in_channels
        self.num_classes = num_classes
        self.feat_channels = feat_channels
        self.nms_pre = nms_pre
        self.score_thr = score_thr
        self.iou_thr = iou_thr

        # build anchor generator
        self.anchor_generator = Anchor3DRangeGenerator(ranges=ranges,
                                                       sizes=sizes,
                                                       rotations=rotations)

        # In 3D detection, the anchor stride is connected with anchor size
        self.num_anchors = self.anchor_generator.num_base_anchors

        # build box coder
        self.bbox_coder = BBoxCoder()
        self.box_code_size = 7

        #Initialize neural network layers of the head.
        self.cls_out_channels = self.num_anchors * self.num_classes

        self.conv_cls = tf.keras.layers.Conv2D(self.cls_out_channels,
                                               kernel_size=1,
                                               data_format='channels_last')
        self.conv_reg = tf.keras.layers.Conv2D(self.num_anchors *
                                               self.box_code_size,
                                               kernel_size=1,
                                               data_format='channels_last')

        self.conv_dir_cls = tf.keras.layers.Conv2D(self.num_anchors * 2,
                                                   kernel_size=1,
                                                   data_format='channels_last')

    def call(self, x, training=False):
        """Forward function on a feature map.

        Args:
            x (tf.Tensor): Input features.

        Returns:
            tuple[tf.Tensor]: Contain score of each class, bbox \
                regression and direction classification predictions.
        """
        x = tf.transpose(x, perm=[0, 2, 3, 1])

        cls_score = self.conv_cls(x)
        cls_score = tf.transpose(cls_score, perm=[0, 3, 1, 2])

        bbox_pred = self.conv_reg(x)
        bbox_pred = tf.transpose(bbox_pred, perm=[0, 3, 1, 2])

        dir_cls_preds = None
        dir_cls_preds = self.conv_dir_cls(x)
        dir_cls_preds = tf.transpose(dir_cls_preds, perm=[0, 3, 1, 2])

        return cls_score, bbox_pred, dir_cls_preds

    def assign_bboxes(self, pred_bboxes, target_bboxes):
        """Assigns target bboxes to given anchors.

        Args:
            pred_bboxes (tf.Tensor): Bbox predictions (anchors).
            target_bboxes (tf.Tensor): Bbox targets.

        Returns:
            tf.Tensor: Assigned target bboxes for each given anchor.
            tf.Tensor: Flat index of matched targets.
            tf.Tensor: Index of positive matches.
            tf.Tensor: Index of negative matches.
        """

        # compute all anchors
        anchors = [
            self.anchor_generator.grid_anchors(pred_bboxes.shape[-2:])
            for _ in range(len(target_bboxes))
        ]

        # compute size of anchors for each given class
        anchors_cnt = tf.cast(tf.reduce_prod(anchors[0].shape[:-1]),
                              dtype=tf.int64)
        rot_angles = anchors[0].shape[-2]

        # init the tensors for the final result
        assigned_bboxes, target_idxs, pos_idxs, neg_idxs = [], [], [], []

        def flatten_idx(idx, j):
            """inject class dimension in the given indices (... z * rot_angles + x) --> (.. z * num_classes * rot_angles + j * rot_angles + x)"""
            z = idx // rot_angles
            x = idx % rot_angles

            return z * self.num_classes * rot_angles + j * rot_angles + x

        idx_off = 0
        for i in range(len(target_bboxes)):
            for j, (neg_th, pos_th) in enumerate(self.iou_thr):
                anchors_stride = tf.reshape(anchors[i][..., j, :, :],
                                            (-1, self.box_code_size))

                # compute a fast approximation of IoU
                overlaps = bbox_overlaps(box3d_to_bev2d(target_bboxes[i]),
                                         box3d_to_bev2d(anchors_stride))

                # for each anchor the gt with max IoU
                argmax_overlaps = tf.argmax(overlaps, axis=0)
                max_overlaps = tf.reduce_max(overlaps, axis=0)
                # for each gt the anchor with max IoU
                gt_max_overlaps = tf.reduce_max(overlaps, axis=1)

                pos_idx = max_overlaps >= pos_th
                neg_idx = (max_overlaps >= 0) & (max_overlaps < neg_th)

                # low-quality matching
                for k in range(len(target_bboxes[i])):
                    if gt_max_overlaps[k] >= neg_th:
                        pos_idx = tf.where(overlaps[k, :] == gt_max_overlaps[k],
                                           True, pos_idx)

                pos_idx = tf.where(pos_idx)[:, 0]
                neg_idx = tf.where(neg_idx)[:, 0]
                max_idx = tf.gather(argmax_overlaps, pos_idx)

                # encode bbox for positive matches
                assigned_bboxes.append(
                    self.bbox_coder.encode(tf.gather(anchors_stride, pos_idx),
                                           tf.gather(target_bboxes[i],
                                                     max_idx)))
                target_idxs.append(max_idx + idx_off)

                # store global indices in list
                pos_idx = flatten_idx(pos_idx, j) + i * anchors_cnt
                neg_idx = flatten_idx(neg_idx, j) + i * anchors_cnt
                pos_idxs.append(pos_idx)
                neg_idxs.append(neg_idx)

            # compute offset for index computation
            idx_off += len(target_bboxes[i])

        return (tf.concat(assigned_bboxes,
                          axis=0), tf.concat(target_idxs, axis=0),
                tf.concat(pos_idxs, axis=0), tf.concat(neg_idxs, axis=0))

    def get_bboxes(self, cls_scores, bbox_preds, dir_preds):
        """Get bboxes of anchor head.

        Args:
            cls_scores (list[tf.Tensor]): Class scores.
            bbox_preds (list[tf.Tensor]): Bbox predictions.
            dir_cls_preds (list[tf.Tensor]): Direction
                class predictions.

        Returns:
            tuple[tf.Tensor]: Prediction results of batches 
                (bboxes, scores, labels).
        """
        bboxes, scores, labels = [], [], []
        for cls_score, bbox_pred, dir_pred in zip(cls_scores, bbox_preds,
                                                  dir_preds):

            b, s, l = self.get_bboxes_single(cls_score, bbox_pred, dir_pred)
            bboxes.append(b)
            scores.append(s)
            labels.append(l)
        return bboxes, scores, labels

    def get_bboxes_single(self, cls_scores, bbox_preds, dir_preds):
        """Get bboxes of anchor head.

        Args:
            cls_scores (list[tf.Tensor]): Class scores.
            bbox_preds (list[tf.Tensor]): Bbox predictions.
            dir_cls_preds (list[tf.Tensor]): Direction
                class predictions.

        Returns:
            tuple[tf.Tensor]: Prediction results of batches 
                (bboxes, scores, labels).
        """
        assert cls_scores.shape[-2:] == bbox_preds.shape[-2:]
        assert cls_scores.shape[-2:] == dir_preds.shape[-2:]

        anchors = self.anchor_generator.grid_anchors(cls_scores.shape[-2:])
        anchors = tf.reshape(anchors, (-1, self.box_code_size))

        dir_preds = tf.reshape(tf.transpose(dir_preds, perm=(1, 2, 0)), (-1, 2))
        dir_scores = tf.math.argmax(dir_preds, axis=-1)

        cls_scores = tf.reshape(tf.transpose(cls_scores, perm=(1, 2, 0)),
                                (-1, self.num_classes))
        scores = tf.sigmoid(cls_scores)

        bbox_preds = tf.reshape(tf.transpose(bbox_preds, perm=(1, 2, 0)),
                                (-1, self.box_code_size))

        if scores.shape[0] > self.nms_pre:
            max_scores = tf.reduce_max(scores, axis=1)
            _, topk_inds = tf.math.top_k(max_scores, self.nms_pre)
            anchors = tf.gather(anchors, topk_inds)
            bbox_preds = tf.gather(bbox_preds, topk_inds)
            scores = tf.gather(scores, topk_inds)
            dir_scores = tf.gather(dir_scores, topk_inds)

        bboxes = self.bbox_coder.decode(anchors, bbox_preds)

        idxs = multiclass_nms(bboxes, scores, self.score_thr)

        labels = [
            tf.fill((idxs[i].shape[0],), i) for i in range(self.num_classes)
        ]
        labels = tf.concat(labels, axis=0)

        scores = [
            tf.gather(scores, idxs[i])[:, i] for i in range(self.num_classes)
        ]
        scores = tf.concat(scores, axis=0)

        idxs = tf.concat(idxs, axis=0)
        bboxes = tf.gather(bboxes, idxs)
        dir_scores = tf.gather(dir_scores, idxs)

        if bboxes.shape[0] > 0:
            dir_rot = limit_period(bboxes[..., 6], 1, np.pi)
            dir_rot = dir_rot + np.pi * tf.cast(dir_scores, dtype=bboxes.dtype)
            bboxes = tf.concat(
                [bboxes[:, :-1], tf.expand_dims(dir_rot, -1)], axis=-1)

        return bboxes, scores, labels<|MERGE_RESOLUTION|>--- conflicted
+++ resolved
@@ -125,11 +125,8 @@
         return tf.optimizers.Adam(learning_rate=cfg['lr'],
                                   beta_1=beta1,
                                   beta_2=beta2)
-<<<<<<< HEAD
-
-=======
+                                  
         #used by torch, but doesn't perform well with TF:
->>>>>>> caea2adc
         #import tensorflow_addons as tfa
         #beta1, beta2 = cfg.get('betas', [0.9, 0.99])
         #return tfa.optimizers.AdamW(weight_decay=cfg['weight_decay'],
