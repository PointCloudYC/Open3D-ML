--- conflicted
+++ resolved
@@ -17,9 +17,5 @@
 
 __all__ = [
     'SemanticKITTI', 'S3DIS', 'Toronto3D', 'ParisLille3D', 'Semantic3D',
-<<<<<<< HEAD
-    'Custom3D', 'utils', 'KITTI', 'Waymo', 'SemSegRandomSampler'
-=======
-    'Custom3D', 'utils', 'KITTI', 'Waymo', 'NuScenes'
->>>>>>> f6d4ef3a
+    'Custom3D', 'utils', 'KITTI', 'Waymo', 'NuScenes', 'SemSegRandomSampler'
 ]