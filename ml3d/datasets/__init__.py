--- conflicted
+++ resolved
@@ -14,22 +14,15 @@
 from .nuscenes import NuScenes
 from .waymo import Waymo
 from .lyft import Lyft
-<<<<<<< HEAD
 
 from .samplers import SemSegRandomSampler, SemSegSpatiallyRegularSampler
-=======
 from .argoverse import Argoverse
-from .samplers import SemSegRandomSampler
->>>>>>> 68f810e2
+
 from . import utils
 
 __all__ = [
     'SemanticKITTI', 'S3DIS', 'Toronto3D', 'ParisLille3D', 'Semantic3D',
     'Custom3D', 'utils', 'KITTI', 'Waymo', 'NuScenes', 'Lyft',
-<<<<<<< HEAD
     'SemSegRandomSampler', 'InferenceDummySplit',
-    'SemSegSpatiallyRegularSampler'
-=======
-    'SemSegRandomSampler'
->>>>>>> 68f810e2
+    'SemSegSpatiallyRegularSampler', 'Argoverse'
 ]