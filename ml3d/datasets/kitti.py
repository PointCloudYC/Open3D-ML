import numpy as np
import os, argparse, pickle, sys
from os.path import exists, join, isfile, dirname, abspath, split
from pathlib import Path
from glob import glob
import logging
import yaml

from .base_dataset import BaseDataset, BaseDatasetSplit
from ..utils import Config, make_dir, DATASET
from ..vis.boundingbox import BEVBox3D

logging.basicConfig(
    level=logging.INFO,
    format='%(levelname)s - %(asctime)s - %(module)s - %(message)s',
)
log = logging.getLogger(__name__)


class KITTI(BaseDataset):
    """
    KITTI 3D dataset for Object Detection, used in visualizer, training, or test
    """

    def __init__(self,
                 dataset_path,
                 name='KITTI',
                 cache_dir='./logs/cache',
                 use_cache=False,
                 val_split=3712,
                 **kwargs):
        """
        Initialize
        Args:
            dataset_path (str): path to the dataset
            kwargs:
        """
        super().__init__(dataset_path=dataset_path,
                         name=name,
                         cache_dir=cache_dir,
                         use_cache=use_cache,
                         val_split=val_split,
                         **kwargs)

        cfg = self.cfg

        self.name = cfg.name
        self.dataset_path = cfg.dataset_path
        self.num_classes = 3
        self.label_to_names = self.get_label_to_names()

        self.all_files = glob(
            join(cfg.dataset_path, 'training', 'velodyne', '*.bin'))
        self.train_files = []
        self.val_files = []

        for f in self.all_files:
            idx = int(Path(f).name.replace('.bin', ''))
            if idx < cfg.val_split:
                self.train_files.append(f)
            else:
                self.val_files.append(f)

        self.test_files = glob(
            join(cfg.dataset_path, 'testing', 'velodyne', '*.bin'))

    @staticmethod
    def get_label_to_names():
        label_to_names = {
            0: 'Pedestrian',
            1: 'Cyclist',
            2: 'Car',
            3: 'Van',
            4: 'Person_sitting',
            5: 'DontCare'
        }
        return label_to_names

    @staticmethod
    def read_lidar(path):
        assert Path(path).exists()

        return np.fromfile(path, dtype=np.float32).reshape(-1, 4)

    @staticmethod
    def read_label(path, calib):
        if not Path(path).exists():
            return None

        with open(path, 'r') as f:
            lines = f.readlines()

        objects = []
        for line in lines:
            label = line.strip().split(' ')

            center = np.array(
                [float(label[11]),
                 float(label[12]),
                 float(label[13]), 1.0])

            rect = calib['R0_rect']
            Trv2c = calib['Tr_velo2cam']

            points = center @ np.linalg.inv((rect @ Trv2c).T)

            size = [float(label[9]), float(label[8]), float(label[10])]  # w,h,l
            center = [points[0], points[1], size[1] / 2 + points[2]]

            objects.append(Object3d(center, size, label, calib))

        return objects

    @staticmethod
    def _extend_matrix(mat):
        mat = np.concatenate([mat, np.array([[0., 0., 0., 1.]])], axis=0)
        return mat

    @staticmethod
    def read_calib(path):
        assert Path(path).exists()

        with open(path, 'r') as f:
            lines = f.readlines()

        obj = lines[0].strip().split(' ')[1:]
        P0 = np.array(obj, dtype=np.float32).reshape(3, 4)

        obj = lines[1].strip().split(' ')[1:]
        P1 = np.array(obj, dtype=np.float32).reshape(3, 4)

        obj = lines[2].strip().split(' ')[1:]
        P2 = np.array(obj, dtype=np.float32).reshape(3, 4)

        obj = lines[3].strip().split(' ')[1:]
        P3 = np.array(obj, dtype=np.float32).reshape(3, 4)

        P0 = KITTI._extend_matrix(P0)
        P1 = KITTI._extend_matrix(P1)
        P2 = KITTI._extend_matrix(P2)
        P3 = KITTI._extend_matrix(P3)

        obj = lines[4].strip().split(' ')[1:]
        R0 = np.array(obj, dtype=np.float32).reshape(3, 3)

        rect_4x4 = np.zeros([4, 4], dtype=R0.dtype)
        rect_4x4[3, 3] = 1
        rect_4x4[:3, :3] = R0

        obj = lines[5].strip().split(' ')[1:]
        Tr_velo_to_cam = np.array(obj, dtype=np.float32).reshape(3, 4)
        Tr_velo_to_cam = KITTI._extend_matrix(Tr_velo_to_cam)

        return {
            'P0': P0,
            'P1': P1,
            'P2': P2,
            'P3': P3,
            'R0_rect': rect_4x4,
            'Tr_velo2cam': Tr_velo_to_cam
        }

    def get_split(self, split):
        return KITTISplit(self, split=split)

    def get_split_list(self, split):
        cfg = self.cfg
        dataset_path = cfg.dataset_path
        file_list = []

        if split in ['train', 'training']:
            return self.train_files
            seq_list = cfg.training_split
        elif split in ['test', 'testing']:
            return self.test_files
        elif split in ['val', 'validation']:
            return self.val_files
        elif split in ['all']:
            return self.train_files + self.val_files + self.test_files
        else:
            raise ValueError("Invalid split {}".format(split))

    def is_tested():
        pass

    def save_test_result():
        pass


class KITTISplit():

    def __init__(self, dataset, split='train'):
        self.cfg = dataset.cfg
        path_list = dataset.get_split_list(split)
        log.info("Found {} pointclouds for {}".format(len(path_list), split))

        self.path_list = path_list
        self.split = split
        self.dataset = dataset

    def __len__(self):
        return len(self.path_list)

    def get_data(self, idx):
        pc_path = self.path_list[idx]
        label_path = pc_path.replace('velodyne',
                                     'label_2').replace('.bin', '.txt')
        calib_path = label_path.replace('label_2', 'calib')

        pc = self.dataset.read_lidar(pc_path)
        calib = self.dataset.read_calib(calib_path)
        label = self.dataset.read_label(label_path, calib)

        data = {
            'point': pc,
            'feat': None,
            'calib': calib,
            'bounding_boxes': label,
        }

        return data

    def get_attr(self, idx):
        pc_path = self.path_list[idx]
        name = Path(pc_path).name.split('.')[0]

        attr = {'name': name, 'path': pc_path, 'split': self.split}
        return attr


class Object3d(BEVBox3D):
    """
    Stores object specific details like bbox coordinates, occlusion etc.
    """

    def __init__(self, center, size, label, calib=None):

        label_class = self.cls_type_to_id(label[0])
        confidence = float(label[15]) if label.__len__() == 16 else -1.0

        world_cam = np.transpose(calib['R0_rect'] @ calib['Tr_velo2cam'])
        cam_img = np.transpose(calib['P2'])

        # kitti boxes are pointing backwards
        yaw = float(label[14]) - np.pi
        yaw = yaw - np.floor(yaw / (2 * np.pi) + 0.5) * 2 * np.pi

        super().__init__(center, size, yaw, label_class, confidence, world_cam,
                         cam_img)

        self.yaw = float(label[14])

        self.name = label[0]
        self.cls_id = self.cls_type_to_id(self.name)
        self.truncation = float(label[1])
        self.occlusion = float(
            label[2]
        )  # 0:fully visible 1:partly occluded 2:largely occluded 3:unknown

        self.alpha = float(label[3])
        self.box2d = np.array((float(label[4]), float(label[5]), float(
            label[6]), float(label[7])),
                              dtype=np.float32)

        self.dis_to_cam = np.linalg.norm(self.center)
        self.score = float(label[15]) if label.__len__() == 16 else -1.0
        self.level = self.get_kitti_obj_level()

    @staticmethod
    def cls_type_to_id(cls_type):
        """
        get object id from name.
        """
        type_to_id = {
            'Pedestrian': 0,
            'Cyclist': 1,
            'Car': 2,
            'Van': 3,
            'Person_sitting': 4,
            'DontCare': 5
        }
        if cls_type not in type_to_id.keys():
<<<<<<< HEAD
            return 4
=======
            return 5
>>>>>>> ebe2cc90
        return type_to_id[cls_type]

    def get_kitti_obj_level(self):
        """
        determines the difficulty level of object.
        """
        height = float(self.box2d[3]) - float(self.box2d[1]) + 1

        if height >= 40 and self.truncation <= 0.15 and self.occlusion <= 0:
            self.level_str = 'Easy'
            return 0  # Easy
        elif height >= 25 and self.truncation <= 0.3 and self.occlusion <= 1:
            self.level_str = 'Moderate'
            return 1  # Moderate
        elif height >= 25 and self.truncation <= 0.5 and self.occlusion <= 2:
            self.level_str = 'Hard'
            return 2  # Hard
        else:
            self.level_str = 'UnKnown'
            return -1

    def to_str(self):
        print_str = '%s %.3f %.3f %.3f box2d: %s hwl: [%.3f %.3f %.3f] pos: %s ry: %.3f' \
                     % (self.name, self.truncation, self.occlusion, self.alpha, self.box2d, self.size[2], self.size[0], self.size[1],
                        self.center, self.ry)
        return print_str

    def to_kitti_format(self):
        kitti_str = '%s %.2f %d %.2f %.2f %.2f %.2f %.2f %.2f %.2f %.2f %.2f %.2f %.2f %.2f' \
                    % (self.name, self.truncation, int(self.occlusion), self.alpha, self.box2d[0], self.box2d[1],
                       self.box2d[2], self.box2d[3], self.size[2], self.size[0], self.size[1], self.center[0], self.center[1], self.center[2],
                       self.ry)
        return kitti_str


DATASET._register_module(KITTI)<|MERGE_RESOLUTION|>--- conflicted
+++ resolved
@@ -280,11 +280,7 @@
             'DontCare': 5
         }
         if cls_type not in type_to_id.keys():
-<<<<<<< HEAD
-            return 4
-=======
             return 5
->>>>>>> ebe2cc90
         return type_to_id[cls_type]
 
     def get_kitti_obj_level(self):
